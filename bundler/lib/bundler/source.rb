require "uri"
require 'rubygems/user_interaction'
require "rubygems/installer"
require "rubygems/spec_fetcher"
require "rubygems/format"
require "digest/sha1"
require "open3"

module Bundler
  module Source
    # TODO: Refactor this class
    class Rubygems
      FORCE_MODERN_INDEX_LIMIT = 100 # threshold for switching back to the modern index instead of fetching every spec

      attr_reader :remotes, :caches
      attr_accessor :dependency_names

      def initialize(options = {})
        @options = options
        @remotes = (options["remotes"] || []).map { |r| normalize_uri(r) }
        @fetchers = {}
        @allow_remote = false
        @allow_cached = false

        @caches = [ Bundler.app_cache ] +
          Bundler.rubygems.gem_path.map{|p| File.expand_path("#{p}/cache") }
      end

      def remote!
        @allow_remote = true
      end

      def cached!
        @allow_cached = true
      end

      def hash
        Rubygems.hash
      end

      def eql?(o)
        Rubygems === o
      end

      alias == eql?

      def options
        { "remotes" => @remotes.map { |r| r.to_s } }
      end

      def self.from_lock(options)
        s = new(options)
        Array(options["remote"]).each { |r| s.add_remote(r) }
        s
      end

      def to_lock
        out = "GEM\n"
        out << remotes.map {|r| "  remote: #{r}\n" }.join
        out << "  specs:\n"
      end

      def to_s
        remote_names = self.remotes.map { |r| r.to_s }.join(', ')
        "rubygems repository #{remote_names}"
      end
      alias_method :name, :to_s

      def specs
        @specs ||= fetch_specs
      end

      def install(spec)
        if installed_specs[spec].any?
          Bundler.ui.info "Using #{spec.name} (#{spec.version}) "
          return
        end

        Bundler.ui.info "Installing #{spec.name} (#{spec.version}) "
        path = cached_gem(spec)
        install_path = Bundler.requires_sudo? ? Bundler.tmp : Bundler.rubygems.gem_dir

        Bundler.rubygems.preserve_paths do
          Gem::Installer.new(path,
            :install_dir         => install_path,
            :ignore_dependencies => true,
            :wrappers            => true,
            :env_shebang         => true,
            :bin_dir => "#{install_path}/bin"
          ).install
        end

<<<<<<< HEAD
        if spec.post_install_message
          Installer.post_install_messages[spec.name] = spec.post_install_message
=======
          install_path = Bundler.requires_sudo? ? Bundler.tmp : Bundler.rubygems.gem_dir
          options = { :install_dir         => install_path,
                      :ignore_dependencies => true,
                      :wrappers            => true,
                      :env_shebang         => true }
          options.merge!(:bin_dir => "#{install_path}/bin") unless spec.executables.nil? || spec.executables.empty?

          installer = Bundler::GemInstaller.new path, options
          installer.install
>>>>>>> 3557386b
        end

        # SUDO HAX
        if Bundler.requires_sudo?
          Bundler.sudo "mkdir -p #{Bundler.rubygems.gem_dir}/gems #{Bundler.rubygems.gem_dir}/specifications"
          Bundler.sudo "cp -R #{Bundler.tmp}/gems/#{spec.full_name} #{Bundler.rubygems.gem_dir}/gems/"
          Bundler.sudo "cp -R #{Bundler.tmp}/specifications/#{spec.full_name}.gemspec #{Bundler.rubygems.gem_dir}/specifications/"
          spec.executables.each do |exe|
            Bundler.sudo "mkdir -p #{Bundler.rubygems.gem_bindir}"
            Bundler.sudo "cp -R #{Bundler.tmp}/bin/#{exe} #{Bundler.rubygems.gem_bindir}"
          end
        end

        spec.loaded_from = "#{Bundler.rubygems.gem_dir}/specifications/#{spec.full_name}.gemspec"
      end

      def cache(spec)
        cached_path = cached_gem(spec)
        raise GemNotFound, "Missing gem file '#{spec.full_name}.gem'." unless cached_path
        return if File.dirname(cached_path) == Bundler.app_cache.to_s
        Bundler.ui.info "  * #{File.basename(cached_path)}"
        FileUtils.cp(cached_path, Bundler.app_cache)
      end

      def add_remote(source)
        @remotes << normalize_uri(source)
      end

      def merge_remotes(source)
        @remotes = []
        source.remotes.each do |r|
          add_remote r.to_s
        end
      end

    private

      def cached_gem(spec)
        possibilities = @caches.map { |p| "#{p}/#{spec.file_name}" }
        cached_gem = possibilities.find { |p| File.exist?(p) }
        unless cached_gem
          raise Bundler::GemNotFound, "Could not find #{spec.file_name} for installation"
        end
        cached_gem
      end

      def normalize_uri(uri)
        uri = uri.to_s
        uri = "#{uri}/" unless uri =~ %r'/$'
        uri = URI(uri)
        raise ArgumentError, "The source must be an absolute URI" unless uri.absolute?
        uri
      end

      def fetch_specs
        # remote_specs usually generates a way larger Index than the other
        # sources, and large_idx.use small_idx is way faster than
        # small_idx.use large_idx.
        if @allow_remote
          idx = remote_specs.dup
        else
          idx = Index.new
        end
        idx.use(cached_specs, :override_dupes) if @allow_cached || @allow_remote
        idx.use(installed_specs, :override_dupes)
        idx
      end

      def installed_specs
        @installed_specs ||= begin
          idx = Index.new
          have_bundler = false
          Bundler.rubygems.all_specs.reverse.each do |spec|
            next if spec.name == 'bundler' && spec.version.to_s != VERSION
            have_bundler = true if spec.name == 'bundler'
            spec.source = self
            idx << spec
          end

          # Always have bundler locally
          unless have_bundler
           # We're running bundler directly from the source
           # so, let's create a fake gemspec for it (it's a path)
           # gemspec
           bundler = Gem::Specification.new do |s|
             s.name     = 'bundler'
             s.version  = VERSION
             s.platform = Gem::Platform::RUBY
             s.source   = self
             s.authors  = ["bundler team"]
             s.loaded_from = File.expand_path("..", __FILE__)
           end
           idx << bundler
          end
          idx
        end
      end

      def cached_specs
        @cached_specs ||= begin
          idx = installed_specs.dup

          path = Bundler.app_cache
          Dir["#{path}/*.gem"].each do |gemfile|
            next if gemfile =~ /^bundler\-[\d\.]+?\.gem/

            begin
              s ||= Bundler.rubygems.spec_from_gem(gemfile)
            rescue Gem::Package::FormatError
              raise GemspecError, "Could not read gem at #{gemfile}. It may be corrupted."
            end

            s.source = self
            idx << s
          end
        end

        idx
      end

      def remote_specs
        @remote_specs ||= begin
          idx     = Index.new
          old     = Bundler.rubygems.sources

          sources = {}
          remotes.each do |uri|
            fetcher          = Bundler::Fetcher.new(uri)
            specs            = fetcher.specs(dependency_names, self)
            sources[fetcher] = specs.size

            idx.use specs
          end

          # don't need to fetch all specifications for every gem/version on
          # the rubygems repo if there's no api endpoints to search over
          # or it has too many specs to fetch
          fetchers              = sources.keys
          api_fetchers          = fetchers.select {|fetcher| fetcher.has_api }
          modern_index_fetchers = fetchers - api_fetchers
          if api_fetchers.any? && modern_index_fetchers.all? {|fetcher| sources[fetcher] < FORCE_MODERN_INDEX_LIMIT }
            # this will fetch all the specifications on the rubygems repo
            unmet_dependency_names = idx.unmet_dependency_names
            unmet_dependency_names -= ['bundler'] # bundler will always be unmet

            Bundler.ui.debug "Unmet Dependencies: #{unmet_dependency_names}"
            if unmet_dependency_names.any?
              api_fetchers.each do |fetcher|
                idx.use fetcher.specs(unmet_dependency_names, self)
              end
            end
          else
            Bundler::Fetcher.disable_endpoint = true
            api_fetchers.each {|fetcher| idx.use fetcher.specs([], self) }
          end

          idx
        ensure
          Bundler.rubygems.sources = old
        end
      end

    end

    class Path
      attr_reader :path, :options
      # Kind of a hack, but needed for the lock file parser
      attr_writer   :name
      attr_accessor :version

      DEFAULT_GLOB = "{,*,*/*}.gemspec"

      def initialize(options)
        @options = options
        @glob = options["glob"] || DEFAULT_GLOB

        @allow_cached = false
        @allow_remote = false

        if options["path"]
          @path = Pathname.new(options["path"])
          @path = @path.expand_path(Bundler.root) unless @path.relative?
        end

        @name = options["name"]
        @version = options["version"]
      end

      def remote!
        @allow_remote = true
      end

      def cached!
        @allow_cached = true
      end

      def self.from_lock(options)
        new(options.merge("path" => options.delete("remote")))
      end

      def to_lock
        out = "PATH\n"
        out << "  remote: #{relative_path}\n"
        out << "  glob: #{@glob}\n" unless @glob == DEFAULT_GLOB
        out << "  specs:\n"
      end

      def to_s
        "source at #{@path}"
      end

      def hash
        self.class.hash
      end

      def eql?(o)
        o.instance_of?(Path) &&
        path.expand_path(Bundler.root) == o.path.expand_path(Bundler.root) &&
        version == o.version
      end

      alias == eql?

      def name
        File.basename(path.expand_path(Bundler.root).to_s)
      end

      def load_spec_files
        index = Index.new

        expanded_path = path.expand_path(Bundler.root)

        if File.directory?(expanded_path)
          Dir["#{expanded_path}/#{@glob}"].each do |file|
            spec = Bundler.load_gemspec(file)
            if spec
              spec.loaded_from = file.to_s
              spec.source = self
              index << spec
            end
          end

          if index.empty? && @name && @version
            index << Gem::Specification.new do |s|
              s.name     = @name
              s.source   = self
              s.version  = Gem::Version.new(@version)
              s.platform = Gem::Platform::RUBY
              s.summary  = "Fake gemspec for #{@name}"
              s.relative_loaded_from = "#{@name}.gemspec"
              s.authors  = ["no one"]
              if expanded_path.join("bin").exist?
                executables = expanded_path.join("bin").children
                executables.reject!{|p| File.directory?(p) }
                s.executables = executables.map{|c| c.basename.to_s }
              end
            end
          end
        else
          raise PathError, "The path `#{expanded_path}` does not exist."
        end

        index
      end

      def local_specs(*)
        @local_specs ||= load_spec_files
      end

      class Installer < Gem::Installer
        def initialize(spec, options = {})
          @spec              = spec
          @bin_dir           = Bundler.requires_sudo? ? "#{Bundler.tmp}/bin" : "#{Bundler.rubygems.gem_dir}/bin"
          @gem_dir           = Bundler.rubygems.path(spec.full_gem_path)
          @wrappers          = options[:wrappers] || true
          @env_shebang       = options[:env_shebang] || true
          @format_executable = options[:format_executable] || false
        end

        def generate_bin
          return if spec.executables.nil? || spec.executables.empty?

          if Bundler.requires_sudo?
            FileUtils.mkdir_p("#{Bundler.tmp}/bin") unless File.exist?("#{Bundler.tmp}/bin")
          end
          super
          if Bundler.requires_sudo?
            Bundler.mkdir_p "#{Bundler.rubygems.gem_dir}/bin"
            spec.executables.each do |exe|
              Bundler.sudo "cp -R #{Bundler.tmp}/bin/#{exe} #{Bundler.rubygems.gem_dir}/bin/"
            end
          end
        end
      end

      def install(spec)
        Bundler.ui.info "Using #{spec.name} (#{spec.version}) from #{to_s} "
        # Let's be honest, when we're working from a path, we can't
        # really expect native extensions to work because the whole point
        # is to just be able to modify what's in that path and go. So, let's
        # not put ourselves through the pain of actually trying to generate
        # the full gem.
        Installer.new(spec).generate_bin
      end

      alias specs local_specs

      def cache(spec)
        unless path.expand_path(Bundler.root).to_s.index(Bundler.root.to_s) == 0
          Bundler.ui.warn "  * #{spec.name} at `#{path}` will not be cached."
        end
      end

    private

      def relative_path
        if path.to_s.include?(Bundler.root.to_s)
          return path.relative_path_from(Bundler.root)
        end

        path
      end

      def generate_bin(spec)
        gem_dir  = Pathname.new(spec.full_gem_path)

        # Some gem authors put absolute paths in their gemspec
        # and we have to save them from themselves
        spec.files = spec.files.map do |p|
          next if File.directory?(p)
          begin
            Pathname.new(p).relative_path_from(gem_dir).to_s
          rescue ArgumentError
            p
          end
        end.compact

        gem_file = Dir.chdir(gem_dir){ Gem::Builder.new(spec).build }

        installer = Installer.new(spec, :env_shebang => false)
        run_hooks(:pre_install, installer)
        installer.build_extensions
        run_hooks(:post_build, installer)
        installer.generate_bin
        run_hooks(:post_install, installer)
      rescue Gem::InvalidSpecificationException => e
        Bundler.ui.warn "\n#{spec.name} at #{spec.full_gem_path} did not have a valid gemspec.\n" \
                        "This prevents bundler from installing bins or native extensions, but " \
                        "that may not affect its functionality."

        if !spec.extensions.empty? && !spec.email.empty?
          Bundler.ui.warn "If you need to use this package without installing it from a gem " \
                          "repository, please contact #{spec.email} and ask them " \
                          "to modify their .gemspec so it can work with `gem build`."
        end

        Bundler.ui.warn "The validation message from Rubygems was:\n  #{e.message}"
      ensure
        Dir.chdir(gem_dir){ FileUtils.rm_rf(gem_file) if gem_file && File.exist?(gem_file) }
      end

      def run_hooks(type, installer)
        hooks_meth = "#{type}_hooks"
        return unless Gem.respond_to?(hooks_meth)
        Gem.send(hooks_meth).each do |hook|
          result = hook.call(installer)
          if result == false
            location = " at #{$1}" if hook.inspect =~ /@(.*:\d+)/
            message = "#{type} hook#{location} failed for #{installer.spec.full_name}"
            raise Gem::InstallError, message
          end
        end
      end
    end

    class Git < Path
      attr_reader :uri, :ref, :options, :submodules

      def initialize(options)
        super

        # stringify options that could be set as symbols
        %w(ref branch tag revision).each{|k| options[k] = options[k].to_s if options[k] }

        @uri        = options["uri"]
        @ref        = options["ref"] || options["branch"] || options["tag"] || 'master'
        @revision   = options["revision"]
        @submodules = options["submodules"]
        @update     = false
      end

      def self.from_lock(options)
        new(options.merge("uri" => options.delete("remote")))
      end

      def to_lock
        out = "GIT\n"
        out << "  remote: #{@uri}\n"
        out << "  revision: #{revision}\n"
        %w(ref branch tag submodules).each do |opt|
          out << "  #{opt}: #{options[opt]}\n" if options[opt]
        end
        out << "  glob: #{@glob}\n" unless @glob == DEFAULT_GLOB
        out << "  specs:\n"
      end

      def eql?(o)
        Git === o            &&
        uri == o.uri         &&
        ref == o.ref         &&
        name == o.name       &&
        version == o.version &&
        submodules == o.submodules
      end

      alias == eql?

      def to_s
        sref = options["ref"] ? shortref_for_display(options["ref"]) : ref
        "#{uri} (at #{sref})"
      end

      def name
        File.basename(@uri, '.git')
      end

      def path
        @install_path ||= begin
          git_scope = "#{base_name}-#{shortref_for_path(revision)}"

          if Bundler.requires_sudo?
            Bundler.user_bundle_path.join(Bundler.ruby_scope).join(git_scope)
          else
            Bundler.install_path.join(git_scope)
          end
        end
      end

      def unlock!
        @revision = nil
      end

      # TODO: actually cache git specs
      def specs(*)
        if allow_git_ops? && !@update
          # Start by making sure the git cache is up to date
          cache
          checkout
          @update = true
        end
        local_specs
      end

      def install(spec)
        Bundler.ui.info "Using #{spec.name} (#{spec.version}) from #{to_s} "

        unless @installed
          Bundler.ui.debug "  * Checking out revision: #{ref}"
          checkout if allow_git_ops?
          @installed = true
        end
        generate_bin(spec)
      end

      def load_spec_files
        super
      rescue PathError, GitError
        raise GitError, "#{to_s} is not checked out. Please run `bundle install`"
      end

    private

      def git(command)
        if allow_git_ops?
          out = %x{git #{command}}

          if $?.exitstatus != 0
            msg = "Git error: command `git #{command}` in directory #{Dir.pwd} has failed."
            msg << "\nIf this error persists you could try removing the cache directory '#{cache_path}'" if cached?
            raise GitError, msg
          end
          out
        else
          raise GitError, "Bundler is trying to run a `git #{command}` at runtime. You probably need to run `bundle install`. However, " \
                          "this error message could probably be more useful. Please submit a ticket at http://github.com/carlhuda/bundler/issues " \
                          "with steps to reproduce as well as the following\n\nCALLER: #{caller.join("\n")}"
        end
      end

      def base_name
        File.basename(uri.sub(%r{^(\w+://)?([^/:]+:)?(//\w*/)?(\w*/)*},''),".git")
      end

      def shortref_for_display(ref)
        ref[0..6]
      end

      def shortref_for_path(ref)
        ref[0..11]
      end

      def uri_hash
        if uri =~ %r{^\w+://(\w+@)?}
          # Downcase the domain component of the URI
          # and strip off a trailing slash, if one is present
          input = URI.parse(uri).normalize.to_s.sub(%r{/$},'')
        else
          # If there is no URI scheme, assume it is an ssh/git URI
          input = uri
        end
        Digest::SHA1.hexdigest(input)
      end

      # Escape the URI for git commands
      def uri_escaped
        if Bundler::WINDOWS
          # Windows quoting requires double quotes only, with double quotes
          # inside the string escaped by being doubled.
          '"' + uri.gsub('"') {|s| '""'} + '"'
        else
          # Bash requires single quoted strings, with the single quotes escaped
          # by ending the string, escaping the quote, and restarting the string.
          "'" + uri.gsub("'") {|s| "'\\''"} + "'"
        end
      end

      def cache_path
        @cache_path ||= begin
          git_scope = "#{base_name}-#{uri_hash}"

          if Bundler.requires_sudo?
            Bundler.user_bundle_path.join("cache/git", git_scope)
          else
            Bundler.cache.join("git", git_scope)
          end
        end
      end

      def cache
        if cached?
          return if has_revision_cached?
          Bundler.ui.info "Updating #{uri}"
          in_cache do
            git %|fetch --force --quiet --tags #{uri_escaped} "refs/heads/*:refs/heads/*"|
          end
        else
          Bundler.ui.info "Fetching #{uri}"
          FileUtils.mkdir_p(cache_path.dirname)
          git %|clone #{uri_escaped} "#{cache_path}" --bare --no-hardlinks|
        end
      end

      def checkout
        unless File.exist?(path.join(".git"))
          FileUtils.mkdir_p(path.dirname)
          FileUtils.rm_rf(path)
          git %|clone --no-checkout "#{cache_path}" "#{path}"|
          File.chmod((0777 & ~File.umask), path)
        end
        Dir.chdir(path) do
          git %|fetch --force --quiet --tags "#{cache_path}"|
          git "reset --hard #{revision}"

          if @submodules
            git "submodule init"
            git "submodule update"
          end
        end
      end

      def has_revision_cached?
        return unless @revision
        in_cache { git %|cat-file -e #{@revision}| }
        true
      rescue GitError
        false
      end

      def allow_git_ops?
        @allow_remote || @allow_cached
      end

      def revision
        @revision ||= begin
          if allow_git_ops?
            in_cache { git("rev-parse #{ref}").strip }
          else
            raise GitError, "The git source #{uri} is not yet checked out. Please run `bundle install` before trying to start your application"
          end
        end
      end

      def cached?
        cache_path.exist?
      end

      def in_cache(&blk)
        cache unless cached?
        Dir.chdir(cache_path, &blk)
      end
    end

  end
end<|MERGE_RESOLUTION|>--- conflicted
+++ resolved
@@ -81,7 +81,7 @@
         install_path = Bundler.requires_sudo? ? Bundler.tmp : Bundler.rubygems.gem_dir
 
         Bundler.rubygems.preserve_paths do
-          Gem::Installer.new(path,
+          Bundler::GemInstaller.new(path,
             :install_dir         => install_path,
             :ignore_dependencies => true,
             :wrappers            => true,
@@ -90,20 +90,8 @@
           ).install
         end
 
-<<<<<<< HEAD
         if spec.post_install_message
           Installer.post_install_messages[spec.name] = spec.post_install_message
-=======
-          install_path = Bundler.requires_sudo? ? Bundler.tmp : Bundler.rubygems.gem_dir
-          options = { :install_dir         => install_path,
-                      :ignore_dependencies => true,
-                      :wrappers            => true,
-                      :env_shebang         => true }
-          options.merge!(:bin_dir => "#{install_path}/bin") unless spec.executables.nil? || spec.executables.empty?
-
-          installer = Bundler::GemInstaller.new path, options
-          installer.install
->>>>>>> 3557386b
         end
 
         # SUDO HAX
