--- conflicted
+++ resolved
@@ -12,79 +12,42 @@
 module Bundler
   preserve_gem_path
   ORIGINAL_ENV = ENV.to_hash
-<<<<<<< HEAD
   SUDO_MUTEX = Mutex.new
 
-  autoload :Definition,            "bundler/definition"
-  autoload :Dependency,            "bundler/dependency"
-  autoload :DepProxy,              "bundler/dep_proxy"
-  autoload :Deprecate,             "bundler/deprecate"
-  autoload :Dsl,                   "bundler/dsl"
-  autoload :EndpointSpecification, "bundler/endpoint_specification"
-  autoload :Environment,           "bundler/environment"
-  autoload :Env,                   "bundler/env"
-  autoload :Fetcher,               "bundler/fetcher"
-  autoload :GemHelper,             "bundler/gem_helper"
-  autoload :GemHelpers,            "bundler/gem_helpers"
-  autoload :GemInstaller,          "bundler/gem_installer"
-  autoload :Graph,                 "bundler/graph"
-  autoload :Index,                 "bundler/index"
-  autoload :Installer,             "bundler/installer"
-  autoload :Injector,              "bundler/injector"
-  autoload :LazySpecification,     "bundler/lazy_specification"
-  autoload :LockfileParser,        "bundler/lockfile_parser"
-  autoload :MatchPlatform,         "bundler/match_platform"
-  autoload :RemoteSpecification,   "bundler/remote_specification"
-  autoload :Resolver,              "bundler/resolver"
-  autoload :Retry,                 "bundler/retry"
-  autoload :RubyVersion,           "bundler/ruby_version"
-  autoload :RubyDsl,               "bundler/ruby_dsl"
-  autoload :Runtime,               "bundler/runtime"
-  autoload :Settings,              "bundler/settings"
-  autoload :SharedHelpers,         "bundler/shared_helpers"
-  autoload :SpecSet,               "bundler/spec_set"
-  autoload :StubSpecification,     "bundler/stub_specification"
-  autoload :Source,                "bundler/source"
-  autoload :SourceList,            "bundler/source_list"
-  autoload :SystemRubyVersion,     "bundler/ruby_version"
-  autoload :UI,                    "bundler/ui"
-=======
-
-  autoload :Definition,            'bundler/definition'
-  autoload :Dependency,            'bundler/dependency'
-  autoload :DepProxy,              'bundler/dep_proxy'
-  autoload :Deprecate,             'bundler/deprecate'
-  autoload :Dsl,                   'bundler/dsl'
-  autoload :EndpointSpecification, 'bundler/endpoint_specification'
-  autoload :Environment,           'bundler/environment'
-  autoload :Env,                   'bundler/env'
-  autoload :Fetcher,               'bundler/fetcher'
-  autoload :GemHelper,             'bundler/gem_helper'
-  autoload :GemHelpers,            'bundler/gem_helpers'
-  autoload :GemInstaller,          'bundler/gem_installer'
-  autoload :Graph,                 'bundler/graph'
-  autoload :Index,                 'bundler/index'
-  autoload :Installer,             'bundler/installer'
-  autoload :Injector,              'bundler/injector'
-  autoload :LazySpecification,     'bundler/lazy_specification'
-  autoload :LockfileParser,        'bundler/lockfile_parser'
-  autoload :MatchPlatform,         'bundler/match_platform'
-  autoload :RemoteSpecification,   'bundler/remote_specification'
-  autoload :Resolver,              'bundler/resolver'
-  autoload :Retry,                 'bundler/retry'
-  autoload :RubyVersion,           'bundler/ruby_version'
-  autoload :RubyDsl,               'bundler/ruby_dsl'
-  autoload :Runtime,               'bundler/runtime'
-  autoload :Settings,              'bundler/settings'
-  autoload :SharedHelpers,         'bundler/shared_helpers'
-  autoload :SpecSet,               'bundler/spec_set'
-  autoload :Source,                'bundler/source'
-  autoload :SourceList,            'bundler/source_list'
-  autoload :Specification,         'bundler/shared_helpers'
-  autoload :SystemRubyVersion,     'bundler/ruby_version'
-  autoload :RubyVersionRequirement,'bundler/ruby_version'
-  autoload :UI,                    'bundler/ui'
->>>>>>> b1630d91
+  autoload :Definition,             "bundler/definition"
+  autoload :Dependency,             "bundler/dependency"
+  autoload :DepProxy,               "bundler/dep_proxy"
+  autoload :Deprecate,              "bundler/deprecate"
+  autoload :Dsl,                    "bundler/dsl"
+  autoload :EndpointSpecification,  "bundler/endpoint_specification"
+  autoload :Environment,            "bundler/environment"
+  autoload :Env,                    "bundler/env"
+  autoload :Fetcher,                "bundler/fetcher"
+  autoload :GemHelper,              "bundler/gem_helper"
+  autoload :GemHelpers,             "bundler/gem_helpers"
+  autoload :GemInstaller,           "bundler/gem_installer"
+  autoload :Graph,                  "bundler/graph"
+  autoload :Index,                  "bundler/index"
+  autoload :Installer,              "bundler/installer"
+  autoload :Injector,               "bundler/injector"
+  autoload :LazySpecification,      "bundler/lazy_specification"
+  autoload :LockfileParser,         "bundler/lockfile_parser"
+  autoload :MatchPlatform,          "bundler/match_platform"
+  autoload :RemoteSpecification,    "bundler/remote_specification"
+  autoload :Resolver,               "bundler/resolver"
+  autoload :Retry,                  "bundler/retry"
+  autoload :RubyVersion,            "bundler/ruby_version"
+  autoload :RubyDsl,                "bundler/ruby_dsl"
+  autoload :Runtime,                "bundler/runtime"
+  autoload :Settings,               "bundler/settings"
+  autoload :SharedHelpers,          "bundler/shared_helpers"
+  autoload :SpecSet,                "bundler/spec_set"
+  autoload :StubSpecification,      "bundler/stub_specification"
+  autoload :Source,                 "bundler/source"
+  autoload :SourceList,             "bundler/source_list"
+  autoload :SystemRubyVersion,      "bundler/ruby_version"
+  autoload :RubyVersionRequirement, "bundler/ruby_version"
+  autoload :UI,                     "bundler/ui"
 
   class BundlerError < StandardError
     def self.status_code(code)
