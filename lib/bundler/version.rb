# frozen_string_literal: true

# Ruby 1.9.3 and old RubyGems don't play nice with frozen version strings
# rubocop:disable MutableConstant

module Bundler
  # We're doing this because we might write tests that deal
  # with other versions of bundler and we are unsure how to
  # handle this better.
<<<<<<< HEAD
  VERSION = "1.13.0.rc.2" unless defined?(::Bundler::VERSION)
=======
  VERSION = "1.13.1" unless defined?(::Bundler::VERSION)
>>>>>>> fa38c782
end<|MERGE_RESOLUTION|>--- conflicted
+++ resolved
@@ -7,9 +7,5 @@
   # We're doing this because we might write tests that deal
   # with other versions of bundler and we are unsure how to
   # handle this better.
-<<<<<<< HEAD
-  VERSION = "1.13.0.rc.2" unless defined?(::Bundler::VERSION)
-=======
   VERSION = "1.13.1" unless defined?(::Bundler::VERSION)
->>>>>>> fa38c782
 end