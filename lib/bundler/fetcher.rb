--- conflicted
+++ resolved
@@ -249,14 +249,11 @@
       elsif fetch(dependency_api_uri)
         @use_api = true
       end
-<<<<<<< HEAD
     rescue NetworkDownError => e
       raise HTTPError, e.message
-=======
     rescue AuthenticationRequiredError => e
       raise e if reraise_auth_error
       false
->>>>>>> 28b3808c
     rescue HTTPError
       @use_api = false
     end
@@ -320,10 +317,6 @@
       else
         result
       end
-<<<<<<< HEAD
-=======
-      connection.request(uri, req)
->>>>>>> 28b3808c
     rescue OpenSSL::SSL::SSLError
       raise CertificateFailureError.new(uri)
     rescue *HTTP_ERRORS => e
