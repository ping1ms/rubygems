require 'fileutils'
require 'pathname'
require 'yaml'
require 'bundler/rubygems_ext'
require 'bundler/version'

module Bundler
  ORIGINAL_ENV = ENV.to_hash

  autoload :Definition,          'bundler/definition'
  autoload :Dependency,          'bundler/dependency'
  autoload :Dsl,                 'bundler/dsl'
  autoload :Environment,         'bundler/environment'
  autoload :Index,               'bundler/index'
  autoload :Installer,           'bundler/installer'
  autoload :RemoteSpecification, 'bundler/remote_specification'
  autoload :Resolver,            'bundler/resolver'
  autoload :Runtime,             'bundler/runtime'
  autoload :Settings,            'bundler/settings'
  autoload :SharedHelpers,       'bundler/shared_helpers'
  autoload :SpecSet,             'bundler/spec_set'
  autoload :Source,              'bundler/source'
  autoload :Specification,       'bundler/specification'
  autoload :UI,                  'bundler/ui'

  class BundlerError < StandardError
    def self.status_code(code = nil)
      return @code unless code
      @code = code
    end

    def status_code
      self.class.status_code
    end
  end

  class GemfileNotFound  < BundlerError; status_code(10) ; end
  class GemNotFound      < BundlerError; status_code(7)  ; end
  class VersionConflict  < BundlerError; status_code(6)  ; end
  class GemfileError     < BundlerError; status_code(4)  ; end
  class PathError        < BundlerError; status_code(13) ; end
  class GitError         < BundlerError; status_code(11) ; end
  class DeprecatedMethod < BundlerError; status_code(12) ; end
  class DeprecatedOption < BundlerError; status_code(12) ; end
<<<<<<< HEAD
  class GemspecError     < BundlerError; status_code(14) ; end
=======
>>>>>>> 27088807
  class InvalidOption    < BundlerError; status_code(15) ; end

  class << self
    attr_writer :ui, :bundle_path

    def configure
      @configured ||= begin
        configure_gem_home_and_path
        true
      end
    end

    def ui
      @ui ||= UI.new
    end

    def bundle_path
      @bundle_path ||= begin
        path = settings[:path] || "#{Gem.user_home}/.bundle/#{Gem.ruby_engine}/#{Gem::ConfigMap[:ruby_version]}"
        Pathname.new(path).expand_path(root)
      end
    end

    def setup(*groups)
      load.setup(*groups)
    end

    def require(*groups)
<<<<<<< HEAD
      load.require(*groups)
    end

    def load
      Runtime.new root, definition
=======
      setup(*groups).require(*groups)
    end

    def load
      if current_env_file?
        SharedHelpers.gem_loaded = true
        Kernel.require env_file
        Bundler
      else
        runtime
      end
    end

    def runtime
      Runtime.new(root, definition)
>>>>>>> 27088807
    end

    def definition
      configure
      lockfile = root.join("Gemfile.lock")
      if lockfile.exist?
        Definition.from_lock(lockfile)
      else
        Definition.from_gemfile(default_gemfile)
      end
    end

    def home
      bundle_path.join("bundler")
    end

    def install_path
      home.join("gems")
    end

    def specs_path
      bundle_path.join("specifications")
    end

    def cache
      bundle_path.join("cache/bundler")
    end

    def root
      default_gemfile.dirname
    end

    def settings
      @settings ||= Settings.new(root)
    end

    def env_file
      SharedHelpers.env_file
    end

    def with_clean_env
      bundled_env = ENV.to_hash
      ENV.replace(ORIGINAL_ENV)
      yield
    ensure
      ENV.replace(bundled_env.to_hash)
    end

  private

    def default_gemfile
      SharedHelpers.default_gemfile
    end

    def configure_gem_home_and_path
      if settings[:disable_shared_gems]
        ENV['GEM_HOME'] = File.expand_path(bundle_path, root)
        ENV['GEM_PATH'] = ''
      else
        paths = [Gem.dir, Gem.path].flatten.compact.uniq.reject{|p| p.empty? }
        ENV["GEM_PATH"] = paths.join(File::PATH_SEPARATOR)
        ENV["GEM_HOME"] = bundle_path.to_s
      end

      Gem.clear_paths
    end

    def current_env_file?
      env_file.exist? && (env_file.read(100) =~ /Bundler #{Bundler::VERSION}/)
    end
  end
end<|MERGE_RESOLUTION|>--- conflicted
+++ resolved
@@ -42,10 +42,7 @@
   class GitError         < BundlerError; status_code(11) ; end
   class DeprecatedMethod < BundlerError; status_code(12) ; end
   class DeprecatedOption < BundlerError; status_code(12) ; end
-<<<<<<< HEAD
   class GemspecError     < BundlerError; status_code(14) ; end
-=======
->>>>>>> 27088807
   class InvalidOption    < BundlerError; status_code(15) ; end
 
   class << self
@@ -74,13 +71,6 @@
     end
 
     def require(*groups)
-<<<<<<< HEAD
-      load.require(*groups)
-    end
-
-    def load
-      Runtime.new root, definition
-=======
       setup(*groups).require(*groups)
     end
 
@@ -96,7 +86,6 @@
 
     def runtime
       Runtime.new(root, definition)
->>>>>>> 27088807
     end
 
     def definition
