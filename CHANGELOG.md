--- conflicted
+++ resolved
@@ -1,4 +1,3 @@
-<<<<<<< HEAD
 ## 1.2.0.pre.1 (May 27, 2012)
 
 Features:
@@ -52,13 +51,12 @@
   - Add docs for the --no-cache option (@fluxx, #1796)
   - Add basic documentation for bin_path and bundle_path (@radar)
   - Add documentation for the run method in Bundler::Installer
-=======
+
 ## 1.1.5 (Jul 17, 2012)
 
 Features:
 
   - Special case `ruby` directive from 1.2.0, so you can install Gemfiles that use it
->>>>>>> bbce5859
 
 ## 1.1.4 (May 27, 2012)
 
