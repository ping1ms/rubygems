--- conflicted
+++ resolved
@@ -1,4 +1,3 @@
-<<<<<<< HEAD
 ## 1.8.0 (unreleased)
 
 Features:
@@ -15,7 +14,7 @@
 
 Documentation:
   - add missing Gemfile global `path` explanation (@agenteo)
-=======
+
 ## 1.7.8 (2014-12-06)
 
 Bugfixes:
@@ -29,7 +28,6 @@
   - Ensure server credentials stored in config or ENV will be used (#3180, @arronmabrey)
   - Fix race condition causing errors while installing git-based gems (#3174, @Who828)
   - Use single quotes in config so YAML won't add more quotes (#3261, @indirect)
->>>>>>> 6140bc3b
 
 ## 1.7.6 (2014-11-11)
 
